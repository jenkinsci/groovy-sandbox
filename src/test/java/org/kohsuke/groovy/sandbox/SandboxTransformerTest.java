/*
 * The MIT License
 *
 * Copyright 2019 CloudBees, Inc.
 *
 * Permission is hereby granted, free of charge, to any person obtaining a copy
 * of this software and associated documentation files (the "Software"), to deal
 * in the Software without restriction, including without limitation the rights
 * to use, copy, modify, merge, publish, distribute, sublicense, and/or sell
 * copies of the Software, and to permit persons to whom the Software is
 * furnished to do so, subject to the following conditions:
 *
 * The above copyright notice and this permission notice shall be included in
 * all copies or substantial portions of the Software.
 *
 * THE SOFTWARE IS PROVIDED "AS IS", WITHOUT WARRANTY OF ANY KIND, EXPRESS OR
 * IMPLIED, INCLUDING BUT NOT LIMITED TO THE WARRANTIES OF MERCHANTABILITY,
 * FITNESS FOR A PARTICULAR PURPOSE AND NONINFRINGEMENT. IN NO EVENT SHALL THE
 * AUTHORS OR COPYRIGHT HOLDERS BE LIABLE FOR ANY CLAIM, DAMAGES OR OTHER
 * LIABILITY, WHETHER IN AN ACTION OF CONTRACT, TORT OR OTHERWISE, ARISING FROM,
 * OUT OF OR IN CONNECTION WITH THE SOFTWARE OR THE USE OR OTHER DEALINGS IN
 * THE SOFTWARE.
 */

package org.kohsuke.groovy.sandbox;

import groovy.lang.Binding;
import groovy.lang.EmptyRange;
import groovy.lang.GroovyShell;
import groovy.lang.IntRange;
import groovy.lang.ObjectRange;
import java.math.BigDecimal;
import java.math.BigInteger;
import java.nio.file.Files;
import java.nio.file.Path;
import java.nio.file.Paths;
import java.util.Arrays;
import java.util.List;
import java.util.concurrent.TimeUnit;
import java.util.concurrent.atomic.AtomicReference;
import org.codehaus.groovy.control.CompilerConfiguration;
import org.codehaus.groovy.control.customizers.ImportCustomizer;
import org.junit.Before;
import org.junit.Rule;
import org.junit.Test;
import org.junit.rules.ErrorCollector;
import org.jvnet.hudson.test.Issue;
import org.kohsuke.groovy.sandbox.impl.GroovyCallSiteSelector;

import static org.hamcrest.CoreMatchers.containsString;
import static org.hamcrest.CoreMatchers.equalTo;
import static org.hamcrest.CoreMatchers.instanceOf;
import static org.junit.Assert.assertFalse;
import static org.junit.Assert.assertThat;
import static org.junit.Assert.fail;

public class SandboxTransformerTest {
    public @Rule ErrorCollector ec = new ErrorCollector();
    public Binding binding = new Binding();
    public GroovyShell sandboxedSh;
    public GroovyShell unsandboxedSh;
    public ClassRecorder cr = new ClassRecorder();

    @Before
    public void setUp() {
        CompilerConfiguration cc = new CompilerConfiguration();
        cc.addCompilationCustomizers(new ImportCustomizer().addImports(SandboxTransformerTest.class.getName()).addStarImports("org.kohsuke.groovy.sandbox"));
        cc.addCompilationCustomizers(new SandboxTransformer());
        sandboxedSh = new GroovyShell(binding,cc);

        cc = new CompilerConfiguration();
        cc.addCompilationCustomizers(new ImportCustomizer().addImports(SandboxTransformerTest.class.getName()).addStarImports("org.kohsuke.groovy.sandbox"));
        unsandboxedSh = new GroovyShell(binding,cc);
    }

    /**
     * Use {@code ShouldFail.class} as the expected result for {@link #sandboxedEval} and {@link #unsandboxedEval}
     * when the expression is expected to throw an exception.
     */
    private static final class ShouldFail { }

    @FunctionalInterface
    public interface ExceptionHandler {
        public void handleException(Exception e) throws Exception;
    }

    /**
     * Executes a Groovy expression inside of the sandbox.
     * @param expression The Groovy expression to execute.
     * @return the result of executing the expression.
     */
    private void sandboxedEval(String expression, Object expectedResult, ExceptionHandler handler) {
        cr.reset();
        cr.register();
        try {
            Object actual = sandboxedSh.evaluate(expression);
            String actualType = GroovyCallSiteSelector.getName(actual);
            String expectedType = GroovyCallSiteSelector.getName(expectedResult);
            ec.checkThat("Sandboxed result (" + actualType + ") does not match expected result (" + expectedType + ")", actual, equalTo(expectedResult));
        } catch (Exception e) {
            ec.checkSucceeds(() -> {
                try {
                    handler.handleException(e);
                } catch (Throwable t) {
                    t.addSuppressed(e); // Keep the original error around in case an assertion fails in the handler.
                    throw t;
                }
                return null;
            });
        } finally {
            cr.unregister();
        }
    }

    /**
     * Executes a Groovy expression outside of the sandbox.
     * @param expression The Groovy expression to execute.
     * @return the result of executing the expression.
     */
    private void unsandboxedEval(String expression, Object expectedResult, ExceptionHandler handler) {
        try {
            Object actual = unsandboxedSh.evaluate(expression);
            String actualType = GroovyCallSiteSelector.getName(actual);
            String expectedType = GroovyCallSiteSelector.getName(expectedResult);
            ec.checkThat("Unsandboxed result (" + actualType + ") does not match expected result (" + expectedType + ")", actual, equalTo(expectedResult));
        } catch (Exception e) {
            ec.checkSucceeds(() -> {
                handler.handleException(e);
                return null;
            });
        }
    }

    /**
     * Execute a Groovy expression both in and out of the sandbox and check that the return value matches the
     * expected value and that the given list of method calls are intercepted by the sandbox.
     * @param expression The Groovy expression to execute.
     * @param expectedReturnValue The expected return value for running the script.
     * @param expectedCalls The method calls that are expected to be intercepted by the sandbox.
     */
    private void assertIntercept(String expression, Object expectedReturnValue, String... expectedCalls) {
        assertEvaluate(expression, expectedReturnValue);
        ec.checkThat(cr.toString().split("\n"), equalTo(expectedCalls));
    }

    /**
     * Execute a Groovy expression both in and out of the sandbox and check that the return value matches the
     * expected value.
     * @param expression The Groovy expression to execute.
     * @param expectedReturnValue The expected return value for running the script.
     */
    private void assertEvaluate(String expression, Object expectedReturnValue) {
        sandboxedEval(expression, expectedReturnValue, e -> {
            throw new RuntimeException("Failed to evaluate sandboxed expression: " + expression, e);
        });
        unsandboxedEval(expression, expectedReturnValue, e -> {
            throw new RuntimeException("Failed to evaluate unsandboxed expression: " + expression, e);
        });
    }

    /**
     * Execute a Groovy expression both in and out of the sandbox and check that the script throws an exception with
     * the same class and message in both cases.
     * @param expression The Groovy expression to execute.
     */
    private void assertFailsWithSameException(String expression) {
        AtomicReference<Exception> sandboxedException = new AtomicReference<>();
        sandboxedEval(expression, ShouldFail.class, sandboxedException::set);
        AtomicReference<Exception> unsandboxedException = new AtomicReference<>();
        unsandboxedEval(expression, ShouldFail.class, unsandboxedException::set);
        ec.checkThat("Sandboxed and unsandboxed exception should have the same type",
                unsandboxedException.get().getClass(), equalTo(sandboxedException.get().getClass()));
        ec.checkThat("Sandboxed and unsandboxed exception should have the same message",
                unsandboxedException.get().getMessage(), equalTo(sandboxedException.get().getMessage()));
    }

    @Issue("SECURITY-1465")
    @Test public void sandboxTransformsMethodPointerLhs() throws Exception {
        assertIntercept(
                "({" +
                "  System.getProperties()\n" +
                "  1" +
                "}().&toString)()",
                "1",
                "Script1$_run_closure1.call()",
                "System:getProperties()",
                "SandboxedMethodClosure.call()",
                "Integer.toString()");
    }

    @Issue("SECURITY-1465")
    @Test public void sandboxTransformsMethodPointerRhs() throws Exception {
        try {
            System.setProperty("sandboxTransformsMethodPointerRhs", "toString");
            assertIntercept(
                "1.&(System.getProperty('sandboxTransformsMethodPointerRhs'))()",
                "1",
                "System:getProperty(String)",
                "SandboxedMethodClosure.call()",
                "Integer.toString()");
        } finally {
            System.clearProperty("sandboxTransformsMethodPointerRhs");
        }
    }

    @Issue("SECURITY-1465")
    @Test public void sandboxWillNotCastNonStandardCollections() throws Exception {
        // Note: If you run this test in a debugger and inspect the proxied closure in Checker#preCheckedCast, the test
        // will probably fail because the debugger will invoke the closure while trying to display the value, which will
        // update the value of i, changing the behavior.

        /* The cast to Collection proxies the Closure to a Collection.
         * The cast to File invokes `new File(... proxied collection's elements as constructor arguments)`.
         * The cast to Object[] reads lines from the File.
         * The trick here is that the closure returns null from the first call to `toArray` in `Checker.preCheckedCast`,
         * so it bypassed the interceptor but still worked correctly in the actual cast before the fix.
         */
        sandboxedEval(
                "def i = 0\n" +
                "(({-> if(i) {\n" +
                "    return ['secret.txt'] as Object[]\n" + // Cast here is just so `toArray` returns an array instead of a List.
                "  } else {\n" +
                "    i = 1\n" +
                "    return null\n" +
                "  }\n" +
                "} as Collection) as File) as Object[]",
                ShouldFail.class,
                e -> {
                    assertThat(e, instanceOf(UnsupportedOperationException.class));
                    assertThat(e.getMessage(),
                            containsString("Casting non-standard Collections to a type via constructor is not supported."));
                });
    }

    @Issue("SECURITY-1465")
    @Test public void sandboxWillNotCastNonStandardCollectionsEvenIfHarmless() throws Exception {
        // Not problematic even before the fix because it is consistent, but there is no good way to differentiate
        // between this and the expression in sandboxWillNotCastNonStandardCollections, so they both get blocked.
        sandboxedEval("(({-> return ['secret.txt'] as Object[] } as Collection) as File) as Object[]", ShouldFail.class, e -> {
            assertThat(e, instanceOf(UnsupportedOperationException.class));
            assertThat(e.getMessage(),
                    containsString("Casting non-standard Collections to a type via constructor is not supported."));
        });
    }

    @Issue("SECURITY-1465")
    @Test public void sandboxWillCastStandardCollections() throws Exception {
        Path secret = Paths.get("secret.txt");
        try {
            Files.write(secret, Arrays.asList("secretValue"));
            assertIntercept(
                    "(Arrays.asList('secret.txt') as File) as Object[]",
                    new String[]{"secretValue"},
                    "Arrays:asList(String)",
                    "new File(String)",
                    "ResourceGroovyMethods:readLines(File)");
            assertIntercept(
                    "(Collections.singleton('secret.txt') as File) as Object[]",
                    new String[]{"secretValue"},
                    "Collections:singleton(String)",
                    "new File(String)",
                    "ResourceGroovyMethods:readLines(File)");
            assertIntercept(
                    "(new ArrayList<>(Arrays.asList('secret.txt')) as File) as Object[]",
                    new String[]{"secretValue"},
                    "Arrays:asList(String)",
                    "new ArrayList(Arrays$ArrayList)",
                    "new File(String)",
                    "ResourceGroovyMethods:readLines(File)");
            assertIntercept(
                    "(new HashSet<>(Arrays.asList('secret.txt')) as File) as Object[]",
                    new String[]{"secretValue"},
                    "Arrays:asList(String)",
                    "new HashSet(Arrays$ArrayList)",
                    "new File(String)",
                    "ResourceGroovyMethods:readLines(File)");
        } finally {
            Files.deleteIfExists(secret);
        }
    }

    @Issue("SECURITY-1465")
    @Test public void sandboxInterceptsEnumClassToArrayCasts() throws Exception {
        assertIntercept(
                "(java.util.concurrent.TimeUnit.class as Object[])",
                TimeUnit.values(),
                "Class.NANOSECONDS",
                "Class.MICROSECONDS",
                "Class.MILLISECONDS",
                "Class.SECONDS",
                "Class.MINUTES",
                "Class.HOURS",
                "Class.DAYS");
    }

    @Issue("SECURITY-1538")
    @Test public void sandboxTransformsMethodNameInMethodCalls() throws Exception {
        assertIntercept(
            "1.({ System.getProperties(); 'toString' }())()",
            "1",
            "Script1$_run_closure1.call()",
            "System:getProperties()",
            "Integer.toString()");
    }

    @Issue("SECURITY-1538")
    @Test public void sandboxTransformsPropertyNameInLhsOfAssignmentOps() throws Exception {
        assertIntercept(
            "class Test {\n" +
            "  def x\n" +
            "}\n" +
            "def t = new Test()\n" +
            "t.({\n" +
            "  System.getProperties()\n" +
            "  'x'\n" +
            "}()) = 1\n" +
            "t.x",
            1,
            "new Test()",
            "Script1$_run_closure1.call()",
            "System:getProperties()",
            "Test.x=Integer",
            "Test.x");
    }

    @Issue("SECURITY-1538")
    @Test public void sandboxTransformsPropertyNameInPrefixPostfixOps() throws Exception {
        assertIntercept(
            "class Test {\n" +
            "  def x = 0\n" +
            "}\n" +
            "def t = new Test()\n" +
            "(t.({\n" +
            "  System.getProperties()\n" +
            "  'x'\n" +
            "}()))++\n" +
            "t.x",
            1,
            "new Test()",
            "Script1$_run_closure1.call()",
            "System:getProperties()",
            "Test.x",
            "Integer.next()",
            "Test.x=Integer",
            "Test.x");
    }

    @Issue("SECURITY-1538")
    @Test public void sandboxTransformsComplexExpressionsInPrefixOps() throws Exception {
        assertIntercept(
            "++({ System.getProperties(); 1 }())",
            2,
            "Script1$_run_closure1.call()",
            "System:getProperties()",
            "Integer.next()");
    }

    @Issue("SECURITY-1538")
    @Test public void sandboxTransformsComplexExpressionsInPostfixOps() throws Exception {
        assertIntercept(
            "({ System.getProperties(); 1 }())++",
            1,
            "Script1$_run_closure2.call()",
            "System:getProperties()",
            "Script1$_run_closure1.call(Integer)",
            "Integer.next()");
    }

    @Test public void sandboxTransformsInitialExpressionsForConstructorParameters() throws Exception {
        assertIntercept(
                "class B { }\n" +
                "class A extends B {\n" +
                "  A(x = System.getProperties()) {\n" +
                "    super()\n" +
                "  }\n" +
                "}\n" +
                "new A()\n" +
                "true\n",
                true,
                "new A()",
                "System:getProperties()",
                "new B()");
    }

    @Issue("SECURITY-1658")
    @Test public void sandboxTransformsInitialExpressionsForClosureParameters() throws Exception {
        assertIntercept(
                "({ p = System.getProperties() -> true })()",
                true,
                "Script1$_run_closure1.call()",
                "System:getProperties()");
    }

    @Issue("SECURITY-1754")
    @Test public void interceptThisConstructorCalls() throws Exception {
        assertIntercept(
                "class Superclass { }\n" +
                "class Subclass extends Superclass {\n" +
                "  Subclass() { this(1) }\n" +
                "  Subclass(int x) {  }\n" +
                "}\n" +
                "new Subclass()\n" +
                "null",
                null,
                "new Subclass()",
                "new Subclass(Integer)",
                "new Superclass()");
    }

    @Issue("SECURITY-1754")
    @Test public void blocksDirectCallsToSyntheticConstructors() throws Exception {
        sandboxedEval(
                "class Superclass { }\n" +
                "class Subclass extends Superclass {\n" +
                "  Subclass() { }\n" +
                "}\n" +
                "new Subclass(null)\n",
                ShouldFail.class,
                e -> assertThat(e.getMessage(), equalTo(
                        "Rejecting illegal call to synthetic constructor: private Subclass(org.kohsuke.groovy.sandbox.impl.Checker$SuperConstructorWrapper). " +
                        "Perhaps you meant to use one of these constructors instead: public Subclass()")));
    }

    @Issue("SECURITY-1754")
    @Test public void blocksCallsToSyntheticConstructorsViaOtherConstructors() throws Exception {
        sandboxedEval(
                "class Superclass { }\n" +
                "class Subclass extends Superclass {\n" +
                "  Subclass() { }\n" +
                "  Subclass(int x, int y) { this(null) }\n" + // Directly calls synthetic constructor generated the handle the other constructor.
                "}\n" +
                "new Subclass(1, 2)\n",
                ShouldFail.class,
                e -> assertThat(e.getMessage(), equalTo(
                        "Rejecting illegal call to synthetic constructor: private Subclass(org.kohsuke.groovy.sandbox.impl.Checker$SuperConstructorWrapper). " +
                        "Perhaps you meant to use one of these constructors instead: public Subclass(), public Subclass(int,int)")));
    }

    @Issue("SECURITY-1754")
    @Test public void blocksUnintendedCallsToNonSyntheticConstructors() throws Exception {
        sandboxedEval(
                "class B { }\n" +
                "class F extends B { }\n" +
                "class S extends B {\n" +
                "  Object scw\n" +
                "  S(Object o) { }\n" +
                "  S(Object o, F f) { scw = o }\n" +
                "}\n" +
                "new S(new F()).scw",
                ShouldFail.class,
                e -> assertThat(e.getMessage(), equalTo(
                        "Rejecting unexpected invocation of constructor: public S(java.lang.Object,F). " +
                        "Expected to invoke synthetic constructor: private S(org.kohsuke.groovy.sandbox.impl.Checker$SuperConstructorWrapper,java.lang.Object)")));
    }

    @Issue("SECURITY-1754")
    @Test public void localVarsInIfStatementsAreNotInScopeInElseStatements() throws Exception {
        sandboxedEval(
                "class Super { }\n" +
                "class Sub extends Super {\n" +
                "  def var\n" +
                "  Sub() {\n" +
                "    if (false)\n" +  // Intentionally not using braces for the body.
                "      def $cw\n" + // The name of the parameter for constructor wrappers added by `SandboxTransformer.processConstructors()`.
                "    else {\n" +
                "      this.var = $cw\n" +
                "    }\n" +
                "  }\n" +
                "}\n" +
                "new Sub().var\n",
                ShouldFail.class, // Previously, would have been an instance of Checker.SuperConstructorWrapper.
                e -> assertThat(e.getMessage(), containsString("No such property: $cw for class: Sub")));
    }

    @Issue("SECURITY-1754")
    @Test public void statementsInSyntheticConstructorsAreScopedCorrectly() throws Exception {
        assertIntercept(
                "class Super { }\n" +
                "class Sub extends Super {\n" +
                "  Sub() {\n" +
                "    def x = 1\n" +
                "    x += 1\n" +
                "  }\n" +
                "}\n" +
                "new Sub()\n" +
                "null\n",
                null,
                "new Sub()",
                "new Super()");
    }

    @Issue("SECURITY-2020")
    @Test public void sandboxedCodeRejectedWhenExecutedOutsideOfSandbox() throws Exception {
        cr.reset();
        cr.register();
        Object returnValue;
        try {
            returnValue = sandboxedSh.evaluate(
                    "class Test {\n" +
                    "  @Override public String toString() {\n" +
                    "    System.getProperties()\n" +
                    "    'test'\n" +
                    "  }\n" +
                    "}\n" +
                    "new Test()");
        } finally {
            cr.unregister();
        }
        try {
            // Test.equals and Test.getClass are inherited and not sandbox-transformed, so they can be called outside of the sandbox.
            assertFalse(returnValue.equals(new Object()));
            assertThat(returnValue.getClass().getSimpleName(), equalTo("Test"));
            // Test.toString is defined in the sandbox, so it cannot be called outside of the sandbox.
            returnValue.toString();
            fail("Test.toString should have thrown a SecurityException");
        } catch (SecurityException e) {
            assertThat(e.getMessage(), equalTo("Rejecting unsandboxed static method call: java.lang.System.getProperties()"));
        }
    }

<<<<<<< HEAD
    @Test public void constructorWithVarArgs() throws Exception {
        assertIntercept(
                "def result = []\n" +
                "class Test {\n" +
                "  Test(List<Integer> result, Integer... vals) {\n" +
                "    result.add(vals.sum())\n" +
                "  }\n" +
                "}\n" +
                "new Test(result, 1)\n" +
                "new Test(result, 2, 3)\n" +
                "new Test(result)\n" +
                "result",
                Arrays.asList(1, 5, null),
                "new Test(ArrayList,Integer)",
                "Integer[].sum()",
                "ArrayList.add(Integer)",
                "new Test(ArrayList,Integer,Integer)",
                "Integer[].sum()",
                "ArrayList.add(Integer)",
                "new Test(ArrayList)",
                "Integer[].sum()",
                "ArrayList.add(null)");
=======
    @Test public void equalsAndHashCode() throws Exception {
        assertIntercept(
                "@groovy.transform.EqualsAndHashCode\n" +
                "class C {\n" +
                "    def prop\n" +
                "    def getProp() {\n" +
                "        System.setProperty('x', 'y')\n" +
                "        'foo'\n" +
                "    }\n" +
                "}\n" +
                "[new C().equals(new C()), new C().hashCode()]\n",
                Arrays.asList(true, 105511),
                "new C()",
                "new C()",
                "C.equals(C)",
                "C.equals(null)",
                "C.is(C)",
                "C.canEqual(C)",
                "C.getProp()",
                "System:setProperty(String,String)",
                "C.getProp()",
                "System:setProperty(String,String)",
                "String.compareTo(String)",
                "new C()",
                "C.hashCode()",
                "HashCodeHelper:initHash()",
                // `getProp` is called twice by the generated `hashCode` method. The first call is used to prevent cycles in case it returns `this`.
                "C.getProp()",
                "System:setProperty(String,String)",
                "String.is(C)",
                "C.getProp()",
                "System:setProperty(String,String)",
                "HashCodeHelper:updateHash(Integer,String)");
    }

    @Test public void sandboxInterceptsUnaryOperatorExpressions() {
        assertIntercept(
                "def auditLog = []\n" +
                "def o = new SandboxTransformerTest.OperatorOverloader(auditLog, 2)\n" +
                "[-o, +o, ~o, *auditLog]",
                Arrays.asList(-2, 2, ~2, "negative", "positive", "bitwiseNegate"),
                "new SandboxTransformerTest$OperatorOverloader(ArrayList,Integer)",
                "SandboxTransformerTest$OperatorOverloader.negative()",
                "SandboxTransformerTest$OperatorOverloader.positive()",
                "SandboxTransformerTest$OperatorOverloader.bitwiseNegate()");
    }

    @Test public void sandboxInterceptsRangeExpressions() {
        assertIntercept(
                "def auditLog = []\n" +
                "def range = new SandboxTransformerTest.OperatorOverloader(auditLog, 1)..<(new SandboxTransformerTest.OperatorOverloader(auditLog, 4))\n" +
                "def result = []\n" +
                "for (o in range) { result.add(o.value) }\n" +
                "result.addAll(auditLog)\n" +
                "result\n",
                // These are the calls that actually happened at runtime.
                Arrays.asList(1, 2, 3, "compareTo", "compareTo", "previous", "compareTo", "compareTo", "next", "compareTo", "compareTo", "next", "compareTo", "compareTo", "next", "compareTo", "compareTo", "next", "next"),
                "new SandboxTransformerTest$OperatorOverloader(ArrayList,Integer)",
                "new SandboxTransformerTest$OperatorOverloader(ArrayList,Integer)",
                // These next 10 interceptions are from Checker.checkedRange and Checker.checkedComparison.
                "SandboxTransformerTest$OperatorOverloader.compareTo(SandboxTransformerTest$OperatorOverloader)",
                "SandboxTransformerTest$OperatorOverloader.compareTo(SandboxTransformerTest$OperatorOverloader)",
                "SandboxTransformerTest$OperatorOverloader.previous()",
                "SandboxTransformerTest$OperatorOverloader.compareTo(null)",
                "SandboxTransformerTest$OperatorOverloader.next()",
                "SandboxTransformerTest$OperatorOverloader.previous()",
                "SandboxTransformerTest$OperatorOverloader.compareTo(null)",
                "SandboxTransformerTest$OperatorOverloader.next()",
                "SandboxTransformerTest$OperatorOverloader.previous()",
                "SandboxTransformerTest$OperatorOverloader.value",
                "ArrayList.add(Integer)",
                "SandboxTransformerTest$OperatorOverloader.value",
                "ArrayList.add(Integer)",
                "SandboxTransformerTest$OperatorOverloader.value",
                "ArrayList.add(Integer)",
                "ArrayList.addAll(ArrayList)");
    }

    @Test public void unaryExpressionsSmoke() {
        // Bitwise negate
        assertEvaluate("~1", ~1);
        assertEvaluate("~2L", ~2L);
        assertEvaluate("~BigInteger.valueOf(3L)", BigInteger.valueOf(3L).not());
        assertEvaluate("(~'test').matcher('test').matches()", true); // Pattern does not override equals or hashcode.
        assertEvaluate("(~\"tes${'t'}\").matcher('test').matches()", true); // Pattern does not override equals or hashcode.
        assertEvaluate("~[1, 2L]", Arrays.asList(~1, ~2L));
        // Unary minus
        assertEvaluate("-1", -1);
        assertEvaluate("-2L", -2L);
        assertEvaluate("-BigInteger.valueOf(3L)", BigInteger.valueOf(3L).negate());
        assertEvaluate("-4.1", BigDecimal.valueOf(4.1).negate());
        assertEvaluate("-5.2d", -5.2);
        assertEvaluate("-6.3f", -6.3f);
        assertEvaluate("-(short)7", (short)(-7));
        assertEvaluate("-(byte)8", (byte)(-8));
        assertEvaluate("-[1, 2L, 6.3f]", Arrays.asList(-1, -2L, -6.3f));
        // Unary plus
        assertEvaluate("+1", 1);
        assertEvaluate("+2L", 2L);
        assertEvaluate("+BigInteger.valueOf(3L)", BigInteger.valueOf(3L));
        assertEvaluate("+4.1", BigDecimal.valueOf(4.1));
        assertEvaluate("+5.2d", 5.2);
        assertEvaluate("+6.3f", 6.3f);
        assertEvaluate("+(short)7", (short)7);
        assertEvaluate("+(byte)8", (byte)8);
        assertEvaluate("+[1, 2L, 6.3f]", Arrays.asList(1, 2L, 6.3f));
    }

    @Test
    public void rangeExpressionsSmoke() {
        assertEvaluate("1..3", new IntRange(true, 1, 3));
        assertEvaluate("1..<3", new IntRange(false, 1, 3));
        assertEvaluate("'a'..'c'", new ObjectRange('a', 'c'));
        assertEvaluate("'a'..<'c'", new ObjectRange('a', 'b'));
        assertEvaluate("'a'..<'a'", new EmptyRange('a'));
        assertEvaluate("1..<1", new EmptyRange(1));
        assertEvaluate("'A'..67", new IntRange(true, 65, 67));
        assertEvaluate("'a'..'ab'", new ObjectRange("a", "ab"));
        assertEvaluate("'ab'..'a'", new ObjectRange("ab", "a"));
        // Checking consistency in error messages.
        assertFailsWithSameException("'a'..67");
        assertFailsWithSameException("null..1");
        assertFailsWithSameException("1..null");
        assertFailsWithSameException("null..null");
        assertFailsWithSameException("1..'abc'");
        assertFailsWithSameException("'abc'..1");
        assertFailsWithSameException("(new Object())..1");
        assertFailsWithSameException("1..(new Object())");
    }

    private static class OperatorOverloader implements Comparable<OperatorOverloader> {
        private final List<String> auditLog;
        private final int value;

        private OperatorOverloader(List<String> auditLog, int value) {
            this.auditLog = auditLog;
            this.value = value;
        }

        public int negative() {
            auditLog.add("negative");
            return -value;
        }

        public int positive() {
            auditLog.add("positive");
            return value;
        }

        public int bitwiseNegate() {
            auditLog.add("bitwiseNegate");
            return  ~value;
        }

        @Override
        public int compareTo(OperatorOverloader other) {
            auditLog.add("compareTo");
            return Integer.compare(value, other.value);
        }

        public OperatorOverloader next() {
            auditLog.add("next");
            return new OperatorOverloader(auditLog, value + 1);
        }

        public OperatorOverloader previous() {
            auditLog.add("previous");
            return new OperatorOverloader(auditLog, value - 1);
        }
>>>>>>> 74d3a4ef
    }

}<|MERGE_RESOLUTION|>--- conflicted
+++ resolved
@@ -518,30 +518,6 @@
         }
     }
 
-<<<<<<< HEAD
-    @Test public void constructorWithVarArgs() throws Exception {
-        assertIntercept(
-                "def result = []\n" +
-                "class Test {\n" +
-                "  Test(List<Integer> result, Integer... vals) {\n" +
-                "    result.add(vals.sum())\n" +
-                "  }\n" +
-                "}\n" +
-                "new Test(result, 1)\n" +
-                "new Test(result, 2, 3)\n" +
-                "new Test(result)\n" +
-                "result",
-                Arrays.asList(1, 5, null),
-                "new Test(ArrayList,Integer)",
-                "Integer[].sum()",
-                "ArrayList.add(Integer)",
-                "new Test(ArrayList,Integer,Integer)",
-                "Integer[].sum()",
-                "ArrayList.add(Integer)",
-                "new Test(ArrayList)",
-                "Integer[].sum()",
-                "ArrayList.add(null)");
-=======
     @Test public void equalsAndHashCode() throws Exception {
         assertIntercept(
                 "@groovy.transform.EqualsAndHashCode\n" +
@@ -711,7 +687,30 @@
             auditLog.add("previous");
             return new OperatorOverloader(auditLog, value - 1);
         }
->>>>>>> 74d3a4ef
+    }
+
+    @Test public void constructorWithVarArgs() throws Exception {
+        assertIntercept(
+                "def result = []\n" +
+                "class Test {\n" +
+                "  Test(List<Integer> result, Integer... vals) {\n" +
+                "    result.add(vals.sum())\n" +
+                "  }\n" +
+                "}\n" +
+                "new Test(result, 1)\n" +
+                "new Test(result, 2, 3)\n" +
+                "new Test(result)\n" +
+                "result",
+                Arrays.asList(1, 5, null),
+                "new Test(ArrayList,Integer)",
+                "Integer[].sum()",
+                "ArrayList.add(Integer)",
+                "new Test(ArrayList,Integer,Integer)",
+                "Integer[].sum()",
+                "ArrayList.add(Integer)",
+                "new Test(ArrayList)",
+                "Integer[].sum()",
+                "ArrayList.add(null)");
     }
 
 }