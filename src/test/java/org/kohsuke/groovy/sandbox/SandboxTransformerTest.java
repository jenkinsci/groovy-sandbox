/*
 * The MIT License
 *
 * Copyright 2019 CloudBees, Inc.
 *
 * Permission is hereby granted, free of charge, to any person obtaining a copy
 * of this software and associated documentation files (the "Software"), to deal
 * in the Software without restriction, including without limitation the rights
 * to use, copy, modify, merge, publish, distribute, sublicense, and/or sell
 * copies of the Software, and to permit persons to whom the Software is
 * furnished to do so, subject to the following conditions:
 *
 * The above copyright notice and this permission notice shall be included in
 * all copies or substantial portions of the Software.
 *
 * THE SOFTWARE IS PROVIDED "AS IS", WITHOUT WARRANTY OF ANY KIND, EXPRESS OR
 * IMPLIED, INCLUDING BUT NOT LIMITED TO THE WARRANTIES OF MERCHANTABILITY,
 * FITNESS FOR A PARTICULAR PURPOSE AND NONINFRINGEMENT. IN NO EVENT SHALL THE
 * AUTHORS OR COPYRIGHT HOLDERS BE LIABLE FOR ANY CLAIM, DAMAGES OR OTHER
 * LIABILITY, WHETHER IN AN ACTION OF CONTRACT, TORT OR OTHERWISE, ARISING FROM,
 * OUT OF OR IN CONNECTION WITH THE SOFTWARE OR THE USE OR OTHER DEALINGS IN
 * THE SOFTWARE.
 */

package org.kohsuke.groovy.sandbox;

import groovy.lang.Binding;
import groovy.lang.EmptyRange;
import groovy.lang.GroovyShell;
import groovy.lang.IntRange;
import groovy.lang.ObjectRange;
import java.io.File;
import java.lang.reflect.Field;
import java.math.BigDecimal;
import java.math.BigInteger;
import java.nio.file.Files;
import java.nio.file.Path;
import java.nio.file.Paths;
import java.util.Arrays;
import java.util.Collections;
import java.util.List;
import java.util.concurrent.TimeUnit;
import java.util.concurrent.atomic.AtomicLong;
import java.util.concurrent.atomic.AtomicReference;
import org.codehaus.groovy.control.CompilerConfiguration;
import org.codehaus.groovy.control.customizers.ImportCustomizer;
import org.codehaus.groovy.runtime.ProxyGeneratorAdapter;
import org.junit.Before;
import org.junit.Ignore;
import org.junit.Rule;
import org.junit.Test;
import org.junit.rules.ErrorCollector;
import org.jvnet.hudson.test.Issue;
import org.kohsuke.groovy.sandbox.impl.GroovyCallSiteSelector;

import static org.hamcrest.CoreMatchers.containsString;
import static org.hamcrest.CoreMatchers.equalTo;
import static org.hamcrest.CoreMatchers.instanceOf;
import static org.hamcrest.MatcherAssert.assertThat;
import static org.junit.Assert.assertFalse;
import static org.junit.Assert.fail;

public class SandboxTransformerTest {
    public @Rule ErrorCollector ec = new ErrorCollector();
    public Binding binding = new Binding();
    public GroovyShell sandboxedSh;
    public GroovyShell unsandboxedSh;
    public ClassRecorder cr = new ClassRecorder();

    @Before
    public void setUp() {
        CompilerConfiguration cc = new CompilerConfiguration();
        cc.addCompilationCustomizers(new ImportCustomizer().addImports(SandboxTransformerTest.class.getName()).addStarImports("org.kohsuke.groovy.sandbox"));
        cc.addCompilationCustomizers(new SandboxTransformer());
        sandboxedSh = new GroovyShell(binding,cc);

        cc = new CompilerConfiguration();
        cc.addCompilationCustomizers(new ImportCustomizer().addImports(SandboxTransformerTest.class.getName()).addStarImports("org.kohsuke.groovy.sandbox"));
        unsandboxedSh = new GroovyShell(binding,cc);
    }

    /**
     * Use {@code ShouldFail.class} as the expected result for {@link #sandboxedEval} and {@link #unsandboxedEval}
     * when the expression is expected to throw an exception.
     */
    private static final class ShouldFail { }

    @FunctionalInterface
    public interface ExceptionHandler {
        public void handleException(Throwable e) throws Exception;
    }

    /**
     * Executes a Groovy expression inside of the sandbox.
     * @param expression The Groovy expression to execute.
     * @return the result of executing the expression.
     */
    private void sandboxedEval(String expression, Object expectedResult, ExceptionHandler handler) {
        cr.reset();
        cr.register();
        try {
            Object actual = sandboxedSh.evaluate(expression);
            String actualType = GroovyCallSiteSelector.getName(actual);
            String expectedType = GroovyCallSiteSelector.getName(expectedResult);
            ec.checkThat("Sandboxed result (" + actualType + ") does not match expected result (" + expectedType + ")", actual, equalTo(expectedResult));
        } catch (Throwable e) {
            ec.checkSucceeds(() -> {
                try {
                    handler.handleException(e);
                } catch (Throwable t) {
                    t.addSuppressed(e); // Keep the original error around in case an assertion fails in the handler.
                    throw t;
                }
                return null;
            });
        } finally {
            cr.unregister();
        }
    }

    /**
     * Executes a Groovy expression outside of the sandbox.
     * @param expression The Groovy expression to execute.
     * @return the result of executing the expression.
     */
    private void unsandboxedEval(String expression, Object expectedResult, ExceptionHandler handler) {
        try {
            Object actual = unsandboxedSh.evaluate(expression);
            String actualType = GroovyCallSiteSelector.getName(actual);
            String expectedType = GroovyCallSiteSelector.getName(expectedResult);
            ec.checkThat("Unsandboxed result (" + actualType + ") does not match expected result (" + expectedType + ")", actual, equalTo(expectedResult));
        } catch (Exception e) {
            ec.checkSucceeds(() -> {
                handler.handleException(e);
                return null;
            });
        }
    }

    /**
     * Execute a Groovy expression both in and out of the sandbox and check that the return value matches the
     * expected value and that the given list of method calls are intercepted by the sandbox.
     * @param expression The Groovy expression to execute.
     * @param expectedReturnValue The expected return value for running the script.
     * @param expectedCalls The method calls that are expected to be intercepted by the sandbox.
     */
    private void assertIntercept(String expression, Object expectedReturnValue, String... expectedCalls) {
        assertEvaluate(expression, expectedReturnValue);
        assertIntercepted(expectedCalls);
    }

    /**
     * Check that the most recently executed expression intercepted the expected calls.
     * @param expectedCalls The method calls that were expected to be intercepted by the sandbox.
     */
    private void assertIntercepted(String... expectedCalls) {
        String[] interceptedCalls = cr.toString().split("\n");
        if (interceptedCalls.length == 1 && interceptedCalls[0].equals("")) {
            interceptedCalls = new String[0];
        }
        ec.checkThat(interceptedCalls, equalTo(expectedCalls));
    }

    /**
     * Execute a Groovy expression both in and out of the sandbox and check that the return value matches the
     * expected value.
     * @param expression The Groovy expression to execute.
     * @param expectedReturnValue The expected return value for running the script.
     */
    private void assertEvaluate(String expression, Object expectedReturnValue) {
        sandboxedEval(expression, expectedReturnValue, e -> {
            throw new RuntimeException("Failed to evaluate sandboxed expression: " + expression, e);
        });
        unsandboxedEval(expression, expectedReturnValue, e -> {
            throw new RuntimeException("Failed to evaluate unsandboxed expression: " + expression, e);
        });
    }

    /**
     * Execute a Groovy expression both in and out of the sandbox and check that the script throws an exception with
     * the same class and message in both cases.
     * @param expression The Groovy expression to execute.
     */
    private void assertFailsWithSameException(String expression) {
        AtomicReference<Throwable> sandboxedException = new AtomicReference<>();
        sandboxedEval(expression, ShouldFail.class, sandboxedException::set);
        AtomicReference<Throwable> unsandboxedException = new AtomicReference<>();
        unsandboxedEval(expression, ShouldFail.class, unsandboxedException::set);
        if (sandboxedException.get() == null || unsandboxedException.get() == null) {
            return; // Either sandboxedEval or unsandboxedEval will have already recorded an error because the result was not ShouldFail.
        }
        ec.checkThat("Sandboxed and unsandboxed exception should have the same type",
                unsandboxedException.get().getClass(), equalTo(sandboxedException.get().getClass()));
        ec.checkThat("Sandboxed and unsandboxed exception should have the same message",
                unsandboxedException.get().getMessage(), equalTo(sandboxedException.get().getMessage()));
    }

    @Issue("SECURITY-1465")
    @Test public void sandboxTransformsMethodPointerLhs() throws Exception {
        assertIntercept(
                "({" +
                "  System.getProperties()\n" +
                "  1" +
                "}().&toString)()",
                "1",
                "Script1$_run_closure1.call()",
                "System:getProperties()",
                "SandboxedMethodClosure.call()",
                "Integer.toString()");
    }

    @Issue("SECURITY-1465")
    @Test public void sandboxTransformsMethodPointerRhs() throws Exception {
        try {
            System.setProperty("sandboxTransformsMethodPointerRhs", "toString");
            assertIntercept(
                "1.&(System.getProperty('sandboxTransformsMethodPointerRhs'))()",
                "1",
                "System:getProperty(String)",
                "SandboxedMethodClosure.call()",
                "Integer.toString()");
        } finally {
            System.clearProperty("sandboxTransformsMethodPointerRhs");
        }
    }

    @Issue("SECURITY-1465")
    @Test public void sandboxWillNotCastNonStandardCollections() throws Exception {
        // Note: If you run this test in a debugger and inspect the proxied closure in Checker#preCheckedCast, the test
        // will probably fail because the debugger will invoke the closure while trying to display the value, which will
        // update the value of i, changing the behavior.

        /* The cast to Collection proxies the Closure to a Collection.
         * The cast to File invokes `new File(... proxied collection's elements as constructor arguments)`.
         * The cast to Object[] reads lines from the File.
         * The trick here is that the closure returns null from the first call to `toArray` in `Checker.preCheckedCast`,
         * so it bypassed the interceptor but still worked correctly in the actual cast before the fix.
         */
        sandboxedEval(
                "def i = 0\n" +
                "(({-> if(i) {\n" +
                "    return ['secret.txt'] as Object[]\n" + // Cast here is just so `toArray` returns an array instead of a List.
                "  } else {\n" +
                "    i = 1\n" +
                "    return null\n" +
                "  }\n" +
                "} as Collection) as File) as Object[]",
                ShouldFail.class,
                e -> {
                    assertThat(e, instanceOf(UnsupportedOperationException.class));
                    assertThat(e.getMessage(),
                            containsString("Casting non-standard Collections to a type via constructor is not supported."));
                });
    }

    @Issue("SECURITY-1465")
    @Test public void sandboxWillNotCastNonStandardCollectionsEvenIfHarmless() throws Exception {
        // Not problematic even before the fix because it is consistent, but there is no good way to differentiate
        // between this and the expression in sandboxWillNotCastNonStandardCollections, so they both get blocked.
        sandboxedEval("(({-> return ['secret.txt'] as Object[] } as Collection) as File) as Object[]", ShouldFail.class, e -> {
            assertThat(e, instanceOf(UnsupportedOperationException.class));
            assertThat(e.getMessage(),
                    containsString("Casting non-standard Collections to a type via constructor is not supported."));
        });
    }

    @Issue("SECURITY-1465")
    @Test public void sandboxWillCastStandardCollections() throws Exception {
        Path secret = Paths.get("secret.txt");
        try {
            Files.write(secret, Arrays.asList("secretValue"));
            assertIntercept(
                    "(Arrays.asList('secret.txt') as File) as Object[]",
                    new String[]{"secretValue"},
                    "Arrays:asList(String)",
                    "new File(String)",
                    "ResourceGroovyMethods:readLines(File)");
            assertIntercept(
                    "(Collections.singleton('secret.txt') as File) as Object[]",
                    new String[]{"secretValue"},
                    "Collections:singleton(String)",
                    "new File(String)",
                    "ResourceGroovyMethods:readLines(File)");
            assertIntercept(
                    "(new ArrayList<>(Arrays.asList('secret.txt')) as File) as Object[]",
                    new String[]{"secretValue"},
                    "Arrays:asList(String)",
                    "new ArrayList(Arrays$ArrayList)",
                    "new File(String)",
                    "ResourceGroovyMethods:readLines(File)");
            assertIntercept(
                    "(new HashSet<>(Arrays.asList('secret.txt')) as File) as Object[]",
                    new String[]{"secretValue"},
                    "Arrays:asList(String)",
                    "new HashSet(Arrays$ArrayList)",
                    "new File(String)",
                    "ResourceGroovyMethods:readLines(File)");
        } finally {
            Files.deleteIfExists(secret);
        }
    }

    @Issue("SECURITY-1465")
    @Test public void sandboxInterceptsEnumClassToArrayCasts() throws Exception {
        assertIntercept(
                "(java.util.concurrent.TimeUnit.class as Object[])",
                TimeUnit.values(),
                "Class.NANOSECONDS",
                "Class.MICROSECONDS",
                "Class.MILLISECONDS",
                "Class.SECONDS",
                "Class.MINUTES",
                "Class.HOURS",
                "Class.DAYS");
    }

    @Issue("SECURITY-1538")
    @Test public void sandboxTransformsMethodNameInMethodCalls() throws Exception {
        assertIntercept(
            "1.({ System.getProperties(); 'toString' }())()",
            "1",
            "Script1$_run_closure1.call()",
            "System:getProperties()",
            "Integer.toString()");
    }

    @Issue("SECURITY-1538")
    @Test public void sandboxTransformsPropertyNameInLhsOfAssignmentOps() throws Exception {
        assertIntercept(
            "class Test {\n" +
            "  def x\n" +
            "}\n" +
            "def t = new Test()\n" +
            "t.({\n" +
            "  System.getProperties()\n" +
            "  'x'\n" +
            "}()) = 1\n" +
            "t.x",
            1,
            "new Test()",
            "Script1$_run_closure1.call()",
            "System:getProperties()",
            "Test.x=Integer",
            "Test.x");
    }

    @Issue("SECURITY-1538")
    @Test public void sandboxTransformsPropertyNameInPrefixPostfixOps() throws Exception {
        assertIntercept(
            "class Test {\n" +
            "  def x = 0\n" +
            "}\n" +
            "def t = new Test()\n" +
            "(t.({\n" +
            "  System.getProperties()\n" +
            "  'x'\n" +
            "}()))++\n" +
            "t.x",
            1,
            "new Test()",
            "Script1$_run_closure1.call()",
            "System:getProperties()",
            "Test.x",
            "Integer.next()",
            "Test.x=Integer",
            "Test.x");
    }

    @Issue("SECURITY-1538")
    @Test public void sandboxTransformsComplexExpressionsInPrefixOps() throws Exception {
        assertIntercept(
            "++({ System.getProperties(); 1 }())",
            2,
            "Script1$_run_closure1.call()",
            "System:getProperties()",
            "Integer.next()");
    }

    @Issue("SECURITY-1538")
    @Test public void sandboxTransformsComplexExpressionsInPostfixOps() throws Exception {
        assertIntercept(
            "({ System.getProperties(); 1 }())++",
            1,
            "Script1$_run_closure2.call()",
            "System:getProperties()",
            "Script1$_run_closure1.call(Integer)",
            "Integer.next()");
    }

    @Test public void sandboxTransformsInitialExpressionsForConstructorParameters() throws Exception {
        assertIntercept(
                "class B { }\n" +
                "class A extends B {\n" +
                "  A(x = System.getProperties()) {\n" +
                "    super()\n" +
                "  }\n" +
                "}\n" +
                "new A()\n" +
                "true\n",
                true,
                "new A()",
                "System:getProperties()",
                "new A(Properties)",
                "new B()");
    }

    @Issue("SECURITY-1658")
    @Test public void sandboxTransformsInitialExpressionsForClosureParameters() throws Exception {
        assertIntercept(
                "({ p = System.getProperties() -> true })()",
                true,
                "Script1$_run_closure1.call()",
                "System:getProperties()");
    }

    @Issue("SECURITY-1754")
    @Test public void interceptThisConstructorCalls() throws Exception {
        assertIntercept(
                "class Superclass { }\n" +
                "class Subclass extends Superclass {\n" +
                "  Subclass() { this(1) }\n" +
                "  Subclass(int x) {  }\n" +
                "}\n" +
                "new Subclass()\n" +
                "null",
                null,
                "new Subclass()",
                "new Subclass(Integer)",
                "new Superclass()");
    }

    @Issue({ "SECURITY-1754", "SECURITY-2824" })
    @Test public void blocksDirectCallsToSyntheticConstructors() throws Exception {
        sandboxedEval(
                "class Superclass { }\n" +
                "class Subclass extends Superclass {\n" +
                "  Subclass() { }\n" +
                "}\n" +
                "new Subclass(null)\n",
                ShouldFail.class,
                e -> assertThat(e.getMessage(), equalTo(
                        "Rejecting illegal call to synthetic constructor: private Subclass(org.kohsuke.groovy.sandbox.impl.Checker$SuperConstructorWrapper). " +
                        "Perhaps you meant to use one of these constructors instead: public Subclass()")));
        // Calls are blocked even if you manage to obtain a valid wrapper.
        sandboxedEval(
                "class Superclass { Superclass(String x) { } }\n" +
                "class Subclass extends Superclass {\n" +
                "  def wrapper\n" +
                "  Subclass() { super('secret.key'); def $cw = $cw; wrapper = $cw }\n" +
                "}\n" +
                "def wrapper = new Subclass().wrapper\n" +
                "class MyFile extends File {\n" +
                "  MyFile(String path) {\n" +
                "    super(path)\n" +
                "  }\n" +
                "}\n" +
                "new MyFile(wrapper, 'unused')",
                ShouldFail.class,
                e -> assertThat(e.getMessage(), equalTo("Rejecting illegal call to synthetic constructor: private MyFile(org.kohsuke.groovy.sandbox.impl.Checker$SuperConstructorWrapper,java.lang.String). " +
                        "Perhaps you meant to use one of these constructors instead: public MyFile(java.lang.String)")));
    }

    @Issue("SECURITY-1754")
    @Test public void blocksCallsToSyntheticConstructorsViaOtherConstructors() throws Exception {
        sandboxedEval(
                "class Superclass { }\n" +
                "class Subclass extends Superclass {\n" +
                "  Subclass() { }\n" +
                "  Subclass(int x, int y) { this(null) }\n" + // Directly calls synthetic constructor generated the handle the other constructor.
                "}\n" +
                "new Subclass(1, 2)\n",
                ShouldFail.class,
                e -> assertThat(e.getMessage(), equalTo(
                        "Rejecting illegal call to synthetic constructor: private Subclass(org.kohsuke.groovy.sandbox.impl.Checker$SuperConstructorWrapper). " +
                        "Perhaps you meant to use one of these constructors instead: public Subclass(), public Subclass(int,int)")));
    }

    @Issue("SECURITY-1754")
    @Test public void blocksUnintendedCallsToNonSyntheticConstructors() throws Exception {
        sandboxedEval(
                "class B { }\n" +
                "class F extends B { }\n" +
                "class S extends B {\n" +
                "  Object scw\n" +
                "  S(Object o) { }\n" +
                "  S(Object o, F f) { scw = o }\n" +
                "}\n" +
                "new S(new F()).scw",
                ShouldFail.class,
                e -> assertThat(e.getMessage(), equalTo(
                        "Rejecting unexpected invocation of constructor: public S(java.lang.Object,F). " +
                        "Expected to invoke synthetic constructor: private S(org.kohsuke.groovy.sandbox.impl.Checker$SuperConstructorWrapper,java.lang.Object)")));
    }

    @Issue("SECURITY-1754")
    @Test public void localVarsInIfStatementsAreNotInScopeInElseStatements() throws Exception {
        sandboxedEval(
                "class Super { }\n" +
                "class Sub extends Super {\n" +
                "  def var\n" +
                "  Sub() {\n" +
                "    if (false)\n" +  // Intentionally not using braces for the body.
                "      def $cw\n" + // The name of the parameter for constructor wrappers added by `SandboxTransformer.processConstructors()`.
                "    else {\n" +
                "      this.var = $cw\n" +
                "    }\n" +
                "  }\n" +
                "}\n" +
                "new Sub().var\n",
                ShouldFail.class, // Previously, would have been an instance of Checker.SuperConstructorWrapper.
                e -> assertThat(e.getMessage(), containsString("No such property: $cw for class: Sub")));
    }

    @Issue("SECURITY-1754")
    @Test public void statementsInSyntheticConstructorsAreScopedCorrectly() throws Exception {
        assertIntercept(
                "class Super { }\n" +
                "class Sub extends Super {\n" +
                "  Sub() {\n" +
                "    def x = 1\n" +
                "    x += 1\n" +
                "  }\n" +
                "}\n" +
                "new Sub()\n" +
                "null\n",
                null,
                "new Sub()",
                "new Super()");
    }

    @Issue("SECURITY-2020")
    @Test public void sandboxedCodeRejectedWhenExecutedOutsideOfSandbox() throws Exception {
        cr.reset();
        cr.register();
        Object returnValue;
        try {
            returnValue = sandboxedSh.evaluate(
                    "class Test {\n" +
                    "  @Override public String toString() {\n" +
                    "    System.getProperties()\n" +
                    "    'test'\n" +
                    "  }\n" +
                    "}\n" +
                    "new Test()");
        } finally {
            cr.unregister();
        }
        try {
            // Test.equals and Test.getClass are inherited and not sandbox-transformed, so they can be called outside of the sandbox.
            assertFalse(returnValue.equals(new Object()));
            assertThat(returnValue.getClass().getSimpleName(), equalTo("Test"));
            // Test.toString is defined in the sandbox, so it cannot be called outside of the sandbox.
            returnValue.toString();
            fail("Test.toString should have thrown a SecurityException");
        } catch (SecurityException e) {
            assertThat(e.getMessage(), equalTo("Rejecting unsandboxed static method call: java.lang.System.getProperties()"));
        }
    }

    @Test public void equalsAndHashCode() throws Exception {
        assertIntercept(
                "@groovy.transform.EqualsAndHashCode\n" +
                "class C {\n" +
                "    def prop\n" +
                "    def getProp() {\n" +
                "        System.setProperty('x', 'y')\n" +
                "        'foo'\n" +
                "    }\n" +
                "}\n" +
                "[new C().equals(new C()), new C().hashCode()]\n",
                Arrays.asList(true, 105511),
                "new C()",
                "new C()",
                "C.equals(C)",
                "C.equals(null)",
                "C.is(C)",
                "C.canEqual(C)",
                "C.getProp()",
                "System:setProperty(String,String)",
                "C.getProp()",
                "System:setProperty(String,String)",
                "String.compareTo(String)",
                "new C()",
                "C.hashCode()",
                "HashCodeHelper:initHash()",
                // `getProp` is called twice by the generated `hashCode` method. The first call is used to prevent cycles in case it returns `this`.
                "C.getProp()",
                "System:setProperty(String,String)",
                "String.is(C)",
                "C.getProp()",
                "System:setProperty(String,String)",
                "HashCodeHelper:updateHash(Integer,String)");
    }

    @Test public void sandboxInterceptsUnaryOperatorExpressions() {
        assertIntercept(
                "def auditLog = []\n" +
                "def o = new SandboxTransformerTest.OperatorOverloader(auditLog, 2)\n" +
                "[-o, +o, ~o, *auditLog]",
                Arrays.asList(-2, 2, ~2, "negative", "positive", "bitwiseNegate"),
                "new SandboxTransformerTest$OperatorOverloader(ArrayList,Integer)",
                "SandboxTransformerTest$OperatorOverloader.negative()",
                "SandboxTransformerTest$OperatorOverloader.positive()",
                "SandboxTransformerTest$OperatorOverloader.bitwiseNegate()");
    }

    @Test public void sandboxInterceptsRangeExpressions() {
        assertIntercept(
                "def auditLog = []\n" +
                "def range = new SandboxTransformerTest.OperatorOverloader(auditLog, 1)..<(new SandboxTransformerTest.OperatorOverloader(auditLog, 4))\n" +
                "def result = []\n" +
                "for (o in range) { result.add(o.value) }\n" +
                "result.addAll(auditLog)\n" +
                "result\n",
                // These are the calls that actually happened at runtime.
                Arrays.asList(1, 2, 3, "compareTo", "compareTo", "previous", "compareTo", "compareTo", "next", "compareTo", "compareTo", "next", "compareTo", "compareTo", "next", "compareTo", "compareTo", "next", "next"),
                "new SandboxTransformerTest$OperatorOverloader(ArrayList,Integer)",
                "new SandboxTransformerTest$OperatorOverloader(ArrayList,Integer)",
                // These next 10 interceptions are from Checker.checkedRange and Checker.checkedComparison.
                "SandboxTransformerTest$OperatorOverloader.compareTo(SandboxTransformerTest$OperatorOverloader)",
                "SandboxTransformerTest$OperatorOverloader.compareTo(SandboxTransformerTest$OperatorOverloader)",
                "SandboxTransformerTest$OperatorOverloader.previous()",
                "SandboxTransformerTest$OperatorOverloader.compareTo(null)",
                "SandboxTransformerTest$OperatorOverloader.next()",
                "SandboxTransformerTest$OperatorOverloader.previous()",
                "SandboxTransformerTest$OperatorOverloader.compareTo(null)",
                "SandboxTransformerTest$OperatorOverloader.next()",
                "SandboxTransformerTest$OperatorOverloader.previous()",
                "SandboxTransformerTest$OperatorOverloader.value",
                "ArrayList.add(Integer)",
                "SandboxTransformerTest$OperatorOverloader.value",
                "ArrayList.add(Integer)",
                "SandboxTransformerTest$OperatorOverloader.value",
                "ArrayList.add(Integer)",
                "ArrayList.addAll(ArrayList)");
    }

    @Test public void unaryExpressionsSmoke() {
        // Bitwise negate
        assertEvaluate("~1", ~1);
        assertEvaluate("~2L", ~2L);
        assertEvaluate("~BigInteger.valueOf(3L)", BigInteger.valueOf(3L).not());
        assertEvaluate("(~'test').matcher('test').matches()", true); // Pattern does not override equals or hashcode.
        assertEvaluate("(~\"tes${'t'}\").matcher('test').matches()", true); // Pattern does not override equals or hashcode.
        assertEvaluate("~[1, 2L]", Arrays.asList(~1, ~2L));
        // Unary minus
        assertEvaluate("-1", -1);
        assertEvaluate("-2L", -2L);
        assertEvaluate("-BigInteger.valueOf(3L)", BigInteger.valueOf(3L).negate());
        assertEvaluate("-4.1", BigDecimal.valueOf(4.1).negate());
        assertEvaluate("-5.2d", -5.2);
        assertEvaluate("-6.3f", -6.3f);
        assertEvaluate("-(short)7", (short)(-7));
        assertEvaluate("-(byte)8", (byte)(-8));
        assertEvaluate("-[1, 2L, 6.3f]", Arrays.asList(-1, -2L, -6.3f));
        // Unary plus
        assertEvaluate("+1", 1);
        assertEvaluate("+2L", 2L);
        assertEvaluate("+BigInteger.valueOf(3L)", BigInteger.valueOf(3L));
        assertEvaluate("+4.1", BigDecimal.valueOf(4.1));
        assertEvaluate("+5.2d", 5.2);
        assertEvaluate("+6.3f", 6.3f);
        assertEvaluate("+(short)7", (short)7);
        assertEvaluate("+(byte)8", (byte)8);
        assertEvaluate("+[1, 2L, 6.3f]", Arrays.asList(1, 2L, 6.3f));
    }

    @Test
    public void rangeExpressionsSmoke() {
        assertEvaluate("1..3", new IntRange(true, 1, 3));
        assertEvaluate("1..<3", new IntRange(false, 1, 3));
        assertEvaluate("'a'..'c'", new ObjectRange('a', 'c'));
        assertEvaluate("'a'..<'c'", new ObjectRange('a', 'b'));
        assertEvaluate("'a'..<'a'", new EmptyRange('a'));
        assertEvaluate("1..<1", new EmptyRange(1));
        assertEvaluate("'A'..67", new IntRange(true, 65, 67));
        assertEvaluate("'a'..'ab'", new ObjectRange("a", "ab"));
        assertEvaluate("'ab'..'a'", new ObjectRange("ab", "a"));
        // Checking consistency in error messages.
        assertFailsWithSameException("'a'..67");
        assertFailsWithSameException("null..1");
        assertFailsWithSameException("1..null");
        assertFailsWithSameException("null..null");
        assertFailsWithSameException("1..'abc'");
        assertFailsWithSameException("'abc'..1");
        assertFailsWithSameException("(new Object())..1");
        assertFailsWithSameException("1..(new Object())");
    }

    private static class OperatorOverloader implements Comparable<OperatorOverloader> {
        private final List<String> auditLog;
        private final int value;

        private OperatorOverloader(List<String> auditLog, int value) {
            this.auditLog = auditLog;
            this.value = value;
        }

        public int negative() {
            auditLog.add("negative");
            return -value;
        }

        public int positive() {
            auditLog.add("positive");
            return value;
        }

        public int bitwiseNegate() {
            auditLog.add("bitwiseNegate");
            return  ~value;
        }

        @Override
        public int compareTo(OperatorOverloader other) {
            auditLog.add("compareTo");
            return Integer.compare(value, other.value);
        }

        public OperatorOverloader next() {
            auditLog.add("next");
            return new OperatorOverloader(auditLog, value + 1);
        }

        public OperatorOverloader previous() {
            auditLog.add("previous");
            return new OperatorOverloader(auditLog, value - 1);
        }
    }

    @Issue("SECURITY-2824")
    @Test
    public void sandboxInterceptsImplicitCastsMethodReturnValues() {
        assertIntercept(
                "File createFile(String path) {\n" +
                "  [path]\n" +
                "}\n" +
                "createFile('secret.key')\n",
                new File("secret.key"),
                "Script1.createFile(String)",
                "new File(String)");
        assertIntercept(
                "File createFile(String path) {\n" +
                "  return [path]\n" +
                "}\n" +
                "createFile('secret.key')\n",
                new File("secret.key"),
                "Script2.createFile(String)",
                "new File(String)");
    }

    @Issue("SECURITY-2824")
    @Test
    public void sandboxInterceptsImplicitCastsVariableAssignment() {
        assertIntercept(
                "File file\n" +
                "file = ['secret.key']\n " +
                "file",
                new File("secret.key"),
                "new File(String)");
    }

    // https://github.com/jenkinsci/groovy-sandbox/issues/7 would allow these casts to be intercepted here, but for now,
    // we handle them in script-security's SandboxInterceptor
    @Ignore("These casts cannot be intercepted by groovy-sandbox itself without extensive modifications")
    @Issue("SECURITY-2824")
    @Test
    public void sandboxInterceptsImplicitCastsPropertyAndAttributeAssignment() {
        assertIntercept(
                "class Test {\n" +
                "  File file\n" +
                "}\n" +
                "def t = new Test()\n" +
                "t.file = ['secret1.key']\n " +
                "def temp = t.file\n" +
                "t.@file = ['secret2.key']\n " +
                "[temp, t.@file]\n",
                Arrays.asList(new File("secret1.key"), new File("secret2.key")),
                "new Test()",
                "new File(String)",
                "Test.file=File",
                "Test.file",
                "new File(String)",
                "Test.@file=File",
                "Test.@file");
    }

    @Issue("SECURITY-2824")
    @Test
    public void sandboxInterceptsImplicitCastsPropertyAssignmentThisField() {
        assertIntercept(
                "class Test {\n" +
                "  File file\n" +
                "  def setFile(String path) {\n" +
                "    this.file = [path]\n" + // This form of property access is handled as a special case in SandboxTransformer
                "  }\n" +
                "}\n" +
                "def t = new Test()\n" +
                "t.setFile('secret.key')\n " +
                "t.file",
                new File("secret.key"),
                "new Test()",
                "Test.setFile(String)",
                "new File(String)",
                "Test.file");
    }

    @Issue("SECURITY-2824")
    @Test
    public void sandboxInterceptsImplicitCastsArrayAssignment() {
        // Regular Groovy casts the rhs of array assignments to match the component type of the array, but the
        // sandbox does not do this. Ideally the sandbox would have the same behavior as regular Groovy, but the
        // current behavior is safe, which is good enough.
        sandboxedEval(
                "File[] files = [null]\n" +
                "files[0] = ['secret.key']\n" +
                "files[0]",
                ShouldFail.class,
                e -> ec.checkThat(e.toString(), equalTo("java.lang.ArrayStoreException: java.util.ArrayList")));
    }

    @Issue("SECURITY-2824")
    @Test
    public void sandboxInterceptsImplicitCastsInitialParameterExpressions() {
        assertIntercept(
                "def method(File file = ['secret.key']) { file }; method()",
                new File("secret.key"),
                "Script1.method()",
                "new File(String)",
                "Script1.method(File)");
        assertIntercept(
                "({ File file = ['secret.key'] -> file })()",
                new File("secret.key"),
                "Script2$_run_closure1.call()",
                "new File(String)");
        assertIntercept(
                "class Test {\n" +
                "  def x\n" +
                "  Test(File file = ['secret.key']) {\n" +
                "   x = file\n" +
                "  }\n" +
                "}\n" +
                "new Test().x",
                new File("secret.key"),
                "new Test()",
                "new File(String)",
                "Test.x");
    }

    @Issue("SECURITY-2824")
    @Test
    public void sandboxInterceptsImplicitCastsFields() {
        assertIntercept(
                "class Test {\n" +
                "  File file = ['secret.key']\n" +
                "}\n" +
                "new Test().file",
                new File("secret.key"),
                "new Test()",
                "new File(String)",
                "Test.file");
        assertIntercept(
                "@groovy.transform.Field File file = ['secret.key']\n" +
                "file",
                new File("secret.key"),
                "new File(String)",
                "Script2.file");
    }

    @Issue("SECURITY-2824")
    @Test
    public void sandboxInterceptsElementCastsInArrayCasts() {
        assertIntercept(
                "([['secret.key']] as File[])[0]",
                new File("secret.key"),
                "new File(String)",
                "File[][Integer]");
        assertIntercept(
                "(([['secret.key']] as Object[]) as File[])[0]",
                new File("secret.key"),
                "new File(String)",
                "File[][Integer]");
        assertIntercept(
                "((File[])[['secret.key']])[0]",
                new File("secret.key"),
                "new File(String)",
                "File[][Integer]");
        assertIntercept(
                "((File[])((Object[])[['secret.key']]))[0]",
                new File("secret.key"),
                "new File(String)",
                "File[][Integer]");
        assertIntercept(
                "([[['secret.key']]] as File[][])[0][0]",
                new File("secret.key"),
                "new File(String)",
                "File[][][Integer]",
                "File[][Integer]");
    }

    @Issue("SECURITY-2824")
    @Test
    public void sandboxUsesCastToTypeForImplicitCasts() {
        assertIntercept(
                "class Test {\n" +
                "  def auditLog = []\n" +
                "  def asType(Class c) {\n" +
                "    auditLog.add('asType')\n" +
                "    'Test.asType'\n" +
                "  }\n" +
                "  String toString() {\n" +
                "    auditLog.add('toString')\n" +
                "    'Test.toString'\n" +
                "  }\n" +
                "}\n" +
                "def t = new Test()\n" +
                "String methodReturnValue(def o) { o }\n" +
                "methodReturnValue(t)\n" +
                "String variable = t\n" +
                "String[] array = [t]\n" +
                "(String)t\n" +
                "t as String\n" + // This is the only cast that should call asType.
                "t.auditLog\n",
                Arrays.asList("toString", "toString", "toString", "toString", "asType"),
                "new Test()",
                "Script1.methodReturnValue(Test)",
                "Test.auditLog",
                "ArrayList.add(String)",
                "Test.auditLog",
                "ArrayList.add(String)",
                "Test.auditLog",
                "ArrayList.add(String)",
                "Test.auditLog",
                "ArrayList.add(String)",
                "Test.auditLog",
                "ArrayList.add(String)",
                "Test.auditLog");
    }

    @Test
    public void sandboxInterceptsAttributeExpressionsInPrefixPostfixOps() {
        assertIntercept(
                "class Test { int x }\n" +
                "def t = new Test()\n" +
                "t.@x++\n" +
                "t.@x\n",
                1,
                "new Test()", "Test.@x", "Integer.next()", "Test.@x=Integer", "Test.@x");
    }

    @Test
    public void sandboxInterceptsEnums() {
        assertIntercept(
                "enum Test { FIRST, SECOND }\n" +
                "Test.FIRST.toString()\n",
                "FIRST",
                // Enum classes are generated before SandboxTransformer runs, so various synthetic constructs are
                // (unnecessarily?) intercepted if you do not define an explicit constructor.
                "Class.FIRST",
                "Test:$INIT(String,Integer)",
                "new LinkedHashMap()",
                "new Test(String,Integer,LinkedHashMap)",
                "new Enum(String,Integer)",
                "LinkedHashMap.equals(null)",
                "ImmutableASTTransformation:checkPropNames(Test,LinkedHashMap)",
                "Test:$INIT(String,Integer)",
                "new LinkedHashMap()",
                "new Test(String,Integer,LinkedHashMap)",
                "new Enum(String,Integer)",
                "LinkedHashMap.equals(null)",
                "ImmutableASTTransformation:checkPropNames(Test,LinkedHashMap)",
                "Class.@FIRST",
                "Class.@SECOND",
                "Class.@FIRST",
                "Class.@SECOND",
                "Test.toString()");
        assertIntercept(
                "enum Test { FIRST(), SECOND(); Test() {} }\n" +
                "Test.FIRST.toString()\n",
                "FIRST",
                // You can define an explicit constructor to simplify the generated code.
                "Class.FIRST",
                "Test:$INIT(String,Integer)",
                "new Enum(String,Integer)",
                "Test:$INIT(String,Integer)",
                "new Enum(String,Integer)",
                "Class.@FIRST",
                "Class.@SECOND",
                "Class.@FIRST",
                "Class.@SECOND",
                "Test.toString()");
    }

    @Test
    public void sandboxInterceptsBooleanCasts() {
        assertIntercept("null as Boolean", null);
        assertIntercept("true as Boolean", true);
        assertIntercept("[:] as Boolean", false,
                "LinkedHashMap.asBoolean()");
        assertIntercept("[] as Boolean", false,
                "ArrayList.asBoolean()");
        assertIntercept("[false] as Boolean", true,
                "ArrayList.asBoolean()");
        assertIntercept("new Object() as Boolean", true,
                "new Object()",
                "Object.asBoolean()");
        assertIntercept("new Object() { boolean asBoolean() { false } } as Boolean", false,
                "new Script7$1(Script7)",
                "Script7$1.@this$0=Script7",
                "Script7$1.asBoolean()");
    }

    @Test
    public void sandboxAllowsBoxedPrimitiveCasts() {
        assertIntercept("1.0 as Integer", 1);
        assertFailsWithSameException("[] as Integer");
        assertIntercepted();
        assertFailsWithSameException("[] as int");
        assertIntercepted();
        assertIntercept("1 as Double", 1.0);
        assertFailsWithSameException("[] as Double");
        assertIntercepted();
        assertFailsWithSameException("[] as double");
        assertIntercepted();
        assertIntercept("'test' as Character", 't');
        assertFailsWithSameException("[] as Character");
        assertIntercepted();
        assertFailsWithSameException("[] as char");
        assertIntercepted();
        assertIntercept("1 as String", "1");
        assertIntercept("[] as String", "[]");
    }

    @Test
    public void sandboxInterceptsCastsToAbstractClasses() throws Throwable {
        // Other tests that generate proxy classes will increment the counter.
        // TODO: Could flake if tests are configured to run in parallel in the same JVM.
        Field pxyCounterField = ProxyGeneratorAdapter.class.getDeclaredField("pxyCounter");
        pxyCounterField.setAccessible(true);
        AtomicLong pxyCounter = (AtomicLong) pxyCounterField.get(null);
        long counter = pxyCounter.get() + 1;
        assertIntercept(
                "def proxy = { -> 'overridden' } as org.kohsuke.groovy.sandbox.SandboxTransformerTest.AbstractClass\n" +
                "[proxy.get(), proxy.get2()]",
                Arrays.asList("overridden", "overridden"),
                "new SandboxTransformerTest$AbstractClass()",
                "SandboxTransformerTest$AbstractClass" + counter + "_groovyProxy.get()",
                "SandboxTransformerTest$AbstractClass" + counter + "_groovyProxy.get2()");
        counter = pxyCounter.get() + 1;
        assertIntercept(
                "def proxy = ['get': { -> 'overridden' }] as org.kohsuke.groovy.sandbox.SandboxTransformerTest.AbstractClass\n" +
                "[proxy.get(), proxy.get2()]",
                Arrays.asList("overridden", "default"),
                "new SandboxTransformerTest$AbstractClass()",
                "SandboxTransformerTest$AbstractClass" + counter + "_groovyProxy.get()",
                "SandboxTransformerTest$AbstractClass" + counter + "_groovyProxy.get2()");
    }

    public static abstract class AbstractClass {
        public abstract Object get();
        public Object get2() {
            return "default";
        }
        public abstract void thisMethodExistsToAvoidCodePathsForSingleAbstractMethodClasses();
    }

    @Test
    public void sandboxDoesNotMutateReturnStatementConstant() {
        sandboxedEval("", null, null);
        sandboxedEval("", null, null);
        unsandboxedEval("", null, ec::addError);
    }

    @Issue("JENKINS-69899")
    @Test
    public void sandboxDoesNotCastEmptyExpression() {
        assertIntercept("@groovy.transform.Field String x", null);
        assertIntercept("@groovy.transform.Field String x; x = null", null);
    }

    @Test
    public void sandboxSupportsConstructorsWithVarArgs() throws Exception {
        assertIntercept(
                "def result = []\n" +
                "class Test {\n" +
                "  Test(List<Integer> result, Integer... vals) {\n" +
                "    result.add(vals.sum())\n" +
                "  }\n" +
                "}\n" +
                "new Test(result, 1)\n" +
                "new Test(result, 2, 3)\n" +
                "new Test(result)\n" +
                "result",
                Arrays.asList(1, 5, null),
                "new Test(ArrayList,Integer)",
                "Integer[].sum()",
                "ArrayList.add(Integer)",
                "new Test(ArrayList,Integer,Integer)",
                "Integer[].sum()",
                "ArrayList.add(Integer)",
                "new Test(ArrayList)",
                "Integer[].sum()",
                "ArrayList.add(null)");
    }

    @Test
    public void sandboxSupportsReturnStatementsInClosures() throws Exception {
        assertIntercept(
                "@groovy.transform.Field\n" +
                "private static final field = [\n" +
                "  key: { x -> return x == 123 }\n" +
                "]\n" +
                "field.key(123)\n",
                true,
                "Script1.field",
                "LinkedHashMap.key(Integer)",
                "Integer.compareTo(Integer)");
        assertIntercept(
                "File method() {\n" +
                "  def field = [\n" +
                "    key: { x -> return x }\n" +
                "  ]\n" +
                "  result = field.key(['secret.key'])\n" +
                "  null\n" +
                "}\n" +
                "method()\n" +
                "result",
                Arrays.asList("secret.key"),
                "Script2.method()",
                "LinkedHashMap.key(ArrayList)",
                "Script2.result=ArrayList",
                "Script2.result");
    }

<<<<<<< HEAD
    @Test
    public void sandboxSupportsFinalFields() {
        assertIntercept(
                "class Test {\n" +
                "  final String p\n" +
                "  Test() {\n" +
                "    p = 'value'\n" +
                "  }\n" +
                "}\n" +
                "new Test().p",
                "value",
                // Intercepted operations:
                "new Test()",
                "Test.p");
    }

    @Test
    public void sandboxDoesNotRecurseInfinitelyInSetters() {
        assertIntercept(
                "class Test {\n" +
                "  String prop\n" +
                "  def setProp(newProp) {\n" +
                "    prop = newProp\n" +
                "    prop\n" +
                "  }\n" +
                "}\n" +
                "new Test().prop = 'value'",
                "value",
                // Intercepted operations:
                "new Test()",
                "Test.prop=String",
                "Test.prop");
    }

    @Test
    public void sandboxDoesNotPerformImplicitCastsForOverloadedOperators() {
        // groovy.lang.MissingMethodException: No signature of method: OverridePlus.plus() is applicable for argument types: (java.util.ArrayList) values: [[secret.key]]
        assertFailsWithSameException(
                "class OverridePlus {\n" +
                "  def file\n" +
                "  OverridePlus plus(File file) {\n" +
                "    this.file = file\n" +
                "    this\n" +
                "  }\n" +
                "}\n" +
                "new OverridePlus() + ['secret.key']\n");
    }

    @Issue("JENKINS-70080")
    @Test
    public void sandboxSupportsCompoundAssignmentsToFields() throws Throwable {
        assertIntercept(
                "class Test {\n" +
                "  def map = [:]\n" +
                "  def add(newMap) {\n" +
                "    map += newMap\n" +
                "    map\n" +
                "  }\n" +
                "}\n" +
                "new Test().add([k: 'v'])\n",
                Collections.singletonMap("k", "v"),
                // Intercepted operations:
                "new Test()",
                "Test.add(LinkedHashMap)",
                "LinkedHashMap.plus(LinkedHashMap)",
                "Test.map");
        assertIntercept(
                "class Test {\n" +
                "  final Map map = [:]\n" +
                "  Test(newMap) {\n" +
                "    map += newMap\n" + // Groovy is more lenient with 'final' than Java
                "  }\n" +
                "}\n" +
                "new Test([k: 'v']).map\n",
                Collections.singletonMap("k", "v"),
                // Intercepted operations:
                "new Test(LinkedHashMap)",
                "LinkedHashMap.plus(LinkedHashMap)",
                "Test.map");
        assertFailsWithSameException(
                "class Test {\n" +
                "  final Map map\n" +
                "  Test(newMap) {\n" +
                "    map += newMap\n" + // java.lang.NullPointerException: Cannot execute null+{}
                "  }\n" +
                "}\n" +
                "new Test([:]).map\n");
    }
=======
    @Test public void closureVariablesInLoopExpressions() throws Exception {
        assertIntercept(
                "for (int x = 0; ({s -> s})(true); x++) {\n" +
                "    return true\n" +
                "}\n" +
                "return false\n",
                true,
                "Script1$_run_closure1.call(Boolean)");
        assertIntercept(
                "while (({s -> s})(true)) {\n" +
                "    return true\n" +
                "}\n" +
                "return false\n",
                true,
                "Script2$_run_closure1.call(Boolean)");
        assertIntercept(
                "while (({it})(true)) {\n" +
                "    return true\n" +
                "}\n" +
                "return false\n",
                true,
                "Script3$_run_closure1.call(Boolean)");
    }

    @Test public void forLoopDummyParameterIsNotDeclared() {
        assertFailsWithSameException(
                "for (int i = 0; i < 1; i++) {\n" +
                "  println(forLoopDummyParameter)\n" +
                "}\n");
    }

>>>>>>> b84b9562
}<|MERGE_RESOLUTION|>--- conflicted
+++ resolved
@@ -1132,7 +1132,37 @@
                 "Script2.result");
     }
 
-<<<<<<< HEAD
+    @Test public void closureVariablesInLoopExpressions() throws Exception {
+        assertIntercept(
+                "for (int x = 0; ({s -> s})(true); x++) {\n" +
+                "    return true\n" +
+                "}\n" +
+                "return false\n",
+                true,
+                "Script1$_run_closure1.call(Boolean)");
+        assertIntercept(
+                "while (({s -> s})(true)) {\n" +
+                "    return true\n" +
+                "}\n" +
+                "return false\n",
+                true,
+                "Script2$_run_closure1.call(Boolean)");
+        assertIntercept(
+                "while (({it})(true)) {\n" +
+                "    return true\n" +
+                "}\n" +
+                "return false\n",
+                true,
+                "Script3$_run_closure1.call(Boolean)");
+    }
+
+    @Test public void forLoopDummyParameterIsNotDeclared() {
+        assertFailsWithSameException(
+                "for (int i = 0; i < 1; i++) {\n" +
+                "  println(forLoopDummyParameter)\n" +
+                "}\n");
+    }
+
     @Test
     public void sandboxSupportsFinalFields() {
         assertIntercept(
@@ -1221,37 +1251,5 @@
                 "}\n" +
                 "new Test([:]).map\n");
     }
-=======
-    @Test public void closureVariablesInLoopExpressions() throws Exception {
-        assertIntercept(
-                "for (int x = 0; ({s -> s})(true); x++) {\n" +
-                "    return true\n" +
-                "}\n" +
-                "return false\n",
-                true,
-                "Script1$_run_closure1.call(Boolean)");
-        assertIntercept(
-                "while (({s -> s})(true)) {\n" +
-                "    return true\n" +
-                "}\n" +
-                "return false\n",
-                true,
-                "Script2$_run_closure1.call(Boolean)");
-        assertIntercept(
-                "while (({it})(true)) {\n" +
-                "    return true\n" +
-                "}\n" +
-                "return false\n",
-                true,
-                "Script3$_run_closure1.call(Boolean)");
-    }
-
-    @Test public void forLoopDummyParameterIsNotDeclared() {
-        assertFailsWithSameException(
-                "for (int i = 0; i < 1; i++) {\n" +
-                "  println(forLoopDummyParameter)\n" +
-                "}\n");
-    }
-
->>>>>>> b84b9562
+
 }